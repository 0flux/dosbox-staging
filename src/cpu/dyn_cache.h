/*
 *  SPDX-License-Identifier: GPL-2.0-or-later
 *
 *  Copyright (C) 2020-2021  The DOSBox Staging Team
 *  Copyright (C) 2002-2020  The DOSBox Team
 *
 *  This program is free software; you can redistribute it and/or modify
 *  it under the terms of the GNU General Public License as published by
 *  the Free Software Foundation; either version 2 of the License, or
 *  (at your option) any later version.
 *
 *  This program is distributed in the hope that it will be useful,
 *  but WITHOUT ANY WARRANTY; without even the implied warranty of
 *  MERCHANTABILITY or FITNESS FOR A PARTICULAR PURPOSE.  See the
 *  GNU General Public License for more details.
 *
 *  You should have received a copy of the GNU General Public License along
 *  with this program; if not, write to the Free Software Foundation, Inc.,
 *  51 Franklin Street, Fifth Floor, Boston, MA 02110-1301, USA.
 */

#include <cassert>
#include <new>

#include "mem_unaligned.h"
#include "paging.h"
#include "types.h"

class CodePageHandler;

// basic cache block representation
class CacheBlock {
public:
	void Clear();

	// link this cache block to another block, index specifies the code
	// path (always zero for unconditional links, 0/1 for conditional ones
	void LinkTo(Bitu index, CacheBlock *toblock)
	{
		assert(toblock);
		link[index].to=toblock;
		link[index].next = toblock->link[index].from; // set target block
		toblock->link[index].from = this; // remember who links me
	}

	struct {
		uint16_t start, end; // where in the page is the original code
		CodePageHandler *handler; // page containing this code
	} page;

	struct {
		uint8_t *start; // where in the cache are we
		Bitu size;
		CacheBlock *next;
		// writemap masking maskpointer/start/length to allow holes in
		// the writemap
		uint8_t *wmapmask;
		uint16_t maskstart;
		uint16_t masklen;
	} cache;

	struct {
		Bitu index;
		CacheBlock *next;
	} hash;

	struct {
		CacheBlock *to; // this block can transfer control to the to-block
		CacheBlock *next;
		CacheBlock *from; // the from-block can transfer control
		                  // to this block
	} link[2];                // maximum two links (conditional jumps)

	CacheBlock *crossblock;
};

static struct {
	struct {
		CacheBlock *first;   // the first cache block in the list
		CacheBlock *active;  // the current cache block
		CacheBlock *free;    // pointer to the free list
		CacheBlock *running; // the last block that was entered for
		                     // execution
	} block;
	uint8_t *pos;                // position in the cache block
	CodePageHandler *free_pages; // pointer to the free list
	CodePageHandler *used_pages; // pointer to the list of used pages
	CodePageHandler *last_page;  // the last used page
} cache;

// cache memory pointers, to be malloc'd later
static uint8_t *cache_code_start_ptr = nullptr;
static uint8_t *cache_code = nullptr;
static uint8_t *cache_code_link_blocks = nullptr;

static CacheBlock *cache_blocks = nullptr;
static CacheBlock link_blocks[2]; // default linking (specially marked)

// the CodePageHandler class provides access to the contained
// cache blocks and intercepts writes to the code for special treatment
class CodePageHandler : public PageHandler {
public:
	CodePageHandler() = default;

	CodePageHandler(const CodePageHandler &) = delete; // prevent copying
	CodePageHandler &operator=(const CodePageHandler &) = delete; // prevent assignment

	void SetupAt(Bitu _phys_page,PageHandler * _old_pagehandler) {
		// initialize this codepage handler
		phys_page=_phys_page;
		// save the old pagehandler to provide direct read access to the
		// memory, and to be able to restore it later on
		old_pagehandler=_old_pagehandler;

		// adjust flags
		flags=old_pagehandler->flags|(cpu.code.big ? PFLAG_HASCODE32:PFLAG_HASCODE16);
		flags&=~PFLAG_WRITEABLE;

		active_blocks=0;
		active_count=16;

		// initialize the maps with zero (no cache blocks as well as
		// code present)
		memset(&hash_map,0,sizeof(hash_map));
		memset(&write_map,0,sizeof(write_map));
		if (invalidation_map) {
			delete [] invalidation_map;
			invalidation_map = nullptr;
		}
	}

	// clear out blocks that contain code which has been modified
	bool InvalidateRange(Bitu start, Bitu end)
	{
		Bits index=1+(end>>DYN_HASH_SHIFT);
		bool is_current_block = false; // if the current block is
		                               // modified, it has to be exited
		                               // as soon as possible

		Bit32u ip_point=SegPhys(cs)+reg_eip;
		ip_point=(PAGING_GetPhysicalPage(ip_point)-(phys_page<<12))+(ip_point&0xfff);
		while (index>=0) {
			Bitu map=0;
			// see if there is still some code in the range
			for (Bitu count=start;count<=end;count++) map+=write_map[count];
			if (!map)
				return is_current_block; // no more code, finished

			CacheBlock *block = hash_map[index];
			while (block) {
				CacheBlock *nextblock = block->hash.next;
				// test if this block is in the range
				if (start<=block->page.end && end>=block->page.start) {
					if (ip_point<=block->page.end && ip_point>=block->page.start) is_current_block=true;
					block->Clear(); // clear the block,
					                // decrements the
					                // write_map accordingly
				}
				block=nextblock;
			}
			index--;
		}
		return is_current_block;
	}

	uint8_t *alloc_invalidation_map() const
	{
		constexpr size_t map_size = 4096;
		uint8_t *map = new (std::nothrow) uint8_t[map_size];
		if (GCC_UNLIKELY(!map))
			E_Exit("failed to allocate invalidation_map");
		memset(map, 0, map_size);
		return map;
	}

	// the following functions will clean all cache blocks that are invalid
	// now due to the write

	void writeb(PhysPt addr, Bitu val) override
	{
		if (GCC_UNLIKELY(old_pagehandler->flags&PFLAG_HASROM)) return;
		if (GCC_UNLIKELY((old_pagehandler->flags&PFLAG_READABLE)!=PFLAG_READABLE)) {
			E_Exit("wb:non-readable code page found that is no ROM page");
		}
		addr&=4095;
		if (host_readb(hostmem+addr)==(Bit8u)val) return;
		host_writeb(hostmem+addr,val);
		// see if there's code where we are writing to
		if (!write_map[addr]) {
			if (active_blocks)
				return; // still some blocks in this page
			active_count--;
			if (!active_count)
				Release(); // delay page releasing until
				           // active_count is zero
			return;
		} else if (!invalidation_map) {
			invalidation_map = alloc_invalidation_map();
		}
		invalidation_map[addr]++;
		InvalidateRange(addr,addr);
	}

	void writew(PhysPt addr, Bitu val) override
	{
		if (GCC_UNLIKELY(old_pagehandler->flags&PFLAG_HASROM)) return;
		if (GCC_UNLIKELY((old_pagehandler->flags&PFLAG_READABLE)!=PFLAG_READABLE)) {
			E_Exit("ww:non-readable code page found that is no ROM page");
		}
		addr&=4095;
		if (host_readw(hostmem+addr)==(Bit16u)val) return;
		host_writew(hostmem+addr,val);
		// see if there's code where we are writing to
		if (!read_unaligned_uint16(&write_map[addr])) {
			if (active_blocks)
				return; // still some blocks in this page
			active_count--;
			if (!active_count)
				Release(); // delay page releasing until
				           // active_count is zero
			return;
		} else if (!invalidation_map) {
			invalidation_map = alloc_invalidation_map();
		}
		host_addw(&invalidation_map[addr], 0x0101);
		InvalidateRange(addr,addr+1);
	}

	void writed(PhysPt addr, Bitu val) override
	{
		if (GCC_UNLIKELY(old_pagehandler->flags&PFLAG_HASROM)) return;
		if (GCC_UNLIKELY((old_pagehandler->flags&PFLAG_READABLE)!=PFLAG_READABLE)) {
			E_Exit("wd:non-readable code page found that is no ROM page");
		}
		addr&=4095;
		if (host_readd(hostmem+addr)==(Bit32u)val) return;
		host_writed(hostmem+addr,val);
		// see if there's code where we are writing to
		if (!read_unaligned_uint32(&write_map[addr])) {
			if (active_blocks)
				return; // still some blocks in this page
			active_count--;
			if (!active_count)
				Release(); // delay page releasing until
				           // active_count is zero
			return;
		} else if (!invalidation_map) {
			invalidation_map = alloc_invalidation_map();
		}
		host_addd(&invalidation_map[addr], 0x01010101);
		InvalidateRange(addr,addr+3);
	}

	bool writeb_checked(PhysPt addr, Bitu val) override
	{
		if (GCC_UNLIKELY(old_pagehandler->flags&PFLAG_HASROM)) return false;
		if (GCC_UNLIKELY((old_pagehandler->flags&PFLAG_READABLE)!=PFLAG_READABLE)) {
			E_Exit("cb:non-readable code page found that is no ROM page");
		}
		addr&=4095;
		if (host_readb(hostmem+addr)==(Bit8u)val) return false;
		// see if there's code where we are writing to
		if (!write_map[addr]) {
			if (!active_blocks) {
				// no blocks left in this page, still delay
				// the page releasing a bit
				active_count--;
				if (!active_count) Release();
			}
		} else {
			if (!invalidation_map)
				invalidation_map = alloc_invalidation_map();

			invalidation_map[addr]++;
			if (InvalidateRange(addr,addr)) {
				cpu.exception.which=SMC_CURRENT_BLOCK;
				return true;
			}
		}
		host_writeb(hostmem+addr,val);
		return false;
	}

	bool writew_checked(PhysPt addr, Bitu val) override
	{
		if (GCC_UNLIKELY(old_pagehandler->flags&PFLAG_HASROM)) return false;
		if (GCC_UNLIKELY((old_pagehandler->flags&PFLAG_READABLE)!=PFLAG_READABLE)) {
			E_Exit("cw:non-readable code page found that is no ROM page");
		}
		addr&=4095;
		if (host_readw(hostmem+addr)==(Bit16u)val) return false;
		// see if there's code where we are writing to
		if (!read_unaligned_uint16(&write_map[addr])) {
			if (!active_blocks) {
				// no blocks left in this page, still delay
				// the page releasing a bit
				active_count--;
				if (!active_count) Release();
			}
		} else {
			if (!invalidation_map)
				invalidation_map = alloc_invalidation_map();

			host_addw(&invalidation_map[addr], 0x0101);
			if (InvalidateRange(addr,addr+1)) {
				cpu.exception.which=SMC_CURRENT_BLOCK;
				return true;
			}
		}
		host_writew(hostmem+addr,val);
		return false;
	}

	bool writed_checked(PhysPt addr, Bitu val) override
	{
		if (GCC_UNLIKELY(old_pagehandler->flags&PFLAG_HASROM)) return false;
		if (GCC_UNLIKELY((old_pagehandler->flags&PFLAG_READABLE)!=PFLAG_READABLE)) {
			E_Exit("cd:non-readable code page found that is no ROM page");
		}
		addr&=4095;
		if (host_readd(hostmem+addr)==(Bit32u)val) return false;
		// see if there's code where we are writing to
		if (!read_unaligned_uint32(&write_map[addr])) {
			if (!active_blocks) {
				// no blocks left in this page, still delay
				// the page releasing a bit
				active_count--;
				if (!active_count) Release();
			}
		} else {
			if (!invalidation_map)
				invalidation_map = alloc_invalidation_map();

			host_addd(&invalidation_map[addr], 0x01010101);
			if (InvalidateRange(addr,addr+3)) {
				cpu.exception.which=SMC_CURRENT_BLOCK;
				return true;
			}
		}
		host_writed(hostmem+addr,val);
		return false;
	}

	// add a cache block to this page and note it in the hash map
	void AddCacheBlock(CacheBlock *block)
	{
		Bitu index=1+(block->page.start>>DYN_HASH_SHIFT);
		block->hash.next = hash_map[index]; // link to old block at
		                                    // index from the new block
		block->hash.index=index;
		hash_map[index] = block; // put new block at hash position
		block->page.handler=this;
		active_blocks++;
	}

	// there's a block whose code started in a different page
	void AddCrossBlock(CacheBlock *block)
	{
		block->hash.next=hash_map[0];
		block->hash.index=0;
		hash_map[0]=block;
		block->page.handler=this;
		active_blocks++;
	}

	// remove a cache block
	void DelCacheBlock(CacheBlock *block)
	{
		active_blocks--;
		active_count=16;
		CacheBlock **where = &hash_map[block->hash.index];
		while (*where != block) {
			where = &((*where)->hash.next);
			// Will crash if a block isn't found, which should never
			// happen.
		}
		*where = block->hash.next;

		// remove the cleared block from the write map
		if (GCC_UNLIKELY(block->cache.wmapmask!=NULL)) {
			// first part is not influenced by the mask
			for (Bitu i=block->page.start;i<block->cache.maskstart;i++) {
				if (write_map[i]) write_map[i]--;
			}
			Bitu maskct=0;
			// last part sticks to the writemap mask
			for (Bitu i=block->cache.maskstart;i<=block->page.end;i++,maskct++) {
				if (write_map[i]) {
					// only adjust writemap if it isn't masked
					if ((maskct>=block->cache.masklen) || (!block->cache.wmapmask[maskct])) write_map[i]--;
				}
			}
			free(block->cache.wmapmask);
			block->cache.wmapmask=NULL;
		} else {
			for (Bitu i=block->page.start;i<=block->page.end;i++) {
				if (write_map[i]) write_map[i]--;
			}
		}
	}

	void Release()
	{
		// revert to old handler
		MEM_SetPageHandler(phys_page,1,old_pagehandler);
		PAGING_ClearTLB();

		// remove page from the lists
		if (prev) prev->next=next;
		else cache.used_pages=next;
		if (next) next->prev=prev;
		else cache.last_page=prev;
		next=cache.free_pages;
		cache.free_pages=this;
		prev=0;
	}

	void ClearRelease()
	{
		// clear out all cache blocks in this page
		for (Bitu index=0;index<(1+DYN_PAGE_HASH);index++) {
			CacheBlock *block = hash_map[index];
			while (block) {
				CacheBlock *nextblock = block->hash.next;
				block->page.handler = 0; // no need, full clear
				block->Clear();
				block=nextblock;
			}
		}
		Release(); // now can release this page
	}

	CacheBlock *FindCacheBlock(Bitu start)
	{
		CacheBlock *block = hash_map[1 + (start >> DYN_HASH_SHIFT)];
		// see if there's a cache block present at the start address
		while (block) {
			if (block->page.start == start)
				return block; // found
			block=block->hash.next;
		}
		return 0; // none found
	}

	HostPt GetHostReadPt(Bitu phys_page) override
	{
		hostmem = old_pagehandler->GetHostReadPt(phys_page);
		return hostmem;
	}

	HostPt GetHostWritePt(Bitu phys_page) override
	{
		return GetHostReadPt(phys_page);
	}

public:
	// the write map, there are write_map[i] cache blocks that cover
	// the byte at address i
	uint8_t write_map[4096] = {};
	uint8_t *invalidation_map = nullptr;

	CodePageHandler *prev = nullptr;
	CodePageHandler *next = nullptr;

private:
	PageHandler *old_pagehandler = nullptr;

	// hash map to quickly find the cache blocks in this page
	CacheBlock *hash_map[1 + DYN_PAGE_HASH] = {};

	Bitu active_blocks = 0; // the number of cache blocks in this page
	Bitu active_count = 0;  // delaying parameter to not immediately release
	                        // a page
	HostPt hostmem = nullptr;
	Bitu phys_page = 0;
};

static inline void cache_add_unused_block(CacheBlock *block)
{
	// block has become unused, add it to the freelist
	block->cache.next = cache.block.free;
	cache.block.free = block;
}

static CacheBlock *cache_getblock()
{
	// get a free cache block and advance the free pointer
	CacheBlock *ret = cache.block.free;
	if (!ret)
		E_Exit("Ran out of CacheBlocks");
	cache.block.free=ret->cache.next;
	ret->cache.next=0;
	return ret;
}

void CacheBlock::Clear()
{
	Bitu ind;
	// check if this is not a cross page block
	if (hash.index) for (ind=0;ind<2;ind++) {
		CacheBlock * fromlink=link[ind].from;
		link[ind].from=0;
		while (fromlink) {
			CacheBlock * nextlink=fromlink->link[ind].next;
			// clear the next-link and let the block point to the
			// standard linkcode
			fromlink->link[ind].next=0;
			fromlink->link[ind].to=&link_blocks[ind];

			fromlink=nextlink;
		}
		if (link[ind].to!=&link_blocks[ind]) {
			// not linked to the standard linkcode, find the block
			// that links to this block
			CacheBlock **wherelink = &link[ind].to->link[ind].from;
			while (*wherelink != this && *wherelink) {
				wherelink = &(*wherelink)->link[ind].next;
			}
			// now remove the link
			if (*wherelink)
				*wherelink = (*wherelink)->link[ind].next;
			else
				LOG(LOG_CPU, LOG_ERROR)("Cache anomaly. please investigate");
		}
	} else {
		cache_add_unused_block(this);
	}
	if (crossblock) {
		// clear out the crossblock (in the page before) as well
		crossblock->crossblock=0;
		crossblock->Clear();
		crossblock=0;
	}
	if (page.handler) {
		// clear out the code page handler
		page.handler->DelCacheBlock(this);
		page.handler=0;
	}
	if (cache.wmapmask){
		free(cache.wmapmask);
		cache.wmapmask=NULL;
	}
}

static CacheBlock *cache_openblock()
{
	CacheBlock *block = cache.block.active;
	// check for enough space in this block
	Bitu size=block->cache.size;
	CacheBlock *nextblock = block->cache.next;
	if (block->page.handler)
		block->Clear();
	// block size must be at least CACHE_MAXSIZE
	while (size<CACHE_MAXSIZE) {
		if (!nextblock)
			goto skipresize;
		// merge blocks
		size+=nextblock->cache.size;
		CacheBlock *tempblock = nextblock->cache.next;
		if (nextblock->page.handler)
			nextblock->Clear();
		// block is free now
		cache_add_unused_block(nextblock);
		nextblock=tempblock;
	}
skipresize:
	// adjust parameters and open this block
	block->cache.size=size;
	block->cache.next=nextblock;
	cache.pos=block->cache.start;
	return block;
}

static void cache_closeblock()
{
	CacheBlock *block = cache.block.active;
	// links point to the default linking code
	block->link[0].to=&link_blocks[0];
	block->link[1].to=&link_blocks[1];
	block->link[0].from=0;
	block->link[1].from=0;
	block->link[0].next=0;
	block->link[1].next=0;
	// close the block with correct alignment
	Bitu written = (Bitu)(cache.pos - block->cache.start);
	if (written>block->cache.size) {
		if (!block->cache.next) {
			if (written > block->cache.size + CACHE_MAXSIZE)
				E_Exit("CacheBlock overrun 1 %" PRIuPTR,
				       written - block->cache.size);
		} else {
			E_Exit("CacheBlock overrun 2 written %" PRIuPTR " size %" PRIuPTR,
			       written, block->cache.size);
		}
	} else {
		Bitu new_size;
		Bitu left=block->cache.size-written;
		// smaller than cache align then don't bother to resize
		if (left>CACHE_ALIGN) {
			new_size=((written-1)|(CACHE_ALIGN-1))+1;
			CacheBlock *newblock = cache_getblock();
			// align block now to CACHE_ALIGN
			newblock->cache.start=block->cache.start+new_size;
			newblock->cache.size=block->cache.size-new_size;
			newblock->cache.next=block->cache.next;
			block->cache.next=newblock;
			block->cache.size=new_size;
		}
	}
	// advance the active block pointer
#if (C_DYNAMIC_X86)
	const bool cache_is_full = !block->cache.next;
#elif (C_DYNREC)
	const uint8_t *limit = (cache_code_start_ptr + CACHE_TOTAL - CACHE_MAXSIZE);
	const bool cache_is_full = (!block->cache.next ||
	                            (block->cache.next->cache.start > limit));
#endif
	if (cache_is_full) {
		// DEBUG_LOG_MSG("Cache full; restarting");
		cache.block.active=cache.block.first;
	} else {
		cache.block.active=block->cache.next;
	}
}

// place an 8bit value into the cache
<<<<<<< HEAD
static inline void cache_addb(uint8_t val)
{
	*cache.pos = val;
	cache.pos += sizeof(uint8_t);
}

// place a 16bit value into the cache
static inline void cache_addw(uint16_t val)
{
	write_unaligned_uint16(cache.pos, val);
	cache.pos += sizeof(uint16_t);
}

// place a 32bit value into the cache
static inline void cache_addd(uint32_t val)
{
	write_unaligned_uint32(cache.pos, val);
	cache.pos += sizeof(uint32_t);
}

// place a 64bit value into the cache
static inline void cache_addq(uint64_t val)
{
	write_unaligned_uint64(cache.pos, val);
	cache.pos += sizeof(uint64_t);
=======
static INLINE void cache_addb(Bit8u val,Bit8u *pos) {
	*pos=val;
}
static INLINE void cache_addb(Bit8u val) {
	Bit8u *pos=cache.pos+1;
	cache_addb(val,cache.pos);
	cache.pos=pos;
}

// place a 16bit value into the cache
static INLINE void cache_addw(Bit16u val,Bit8u *pos) {
	*(Bit16u*)pos=val;
}
static INLINE void cache_addw(Bit16u val) {
	Bit8u *pos=cache.pos+2;
	cache_addw(val,cache.pos);
	cache.pos=pos;
}

// place a 32bit value into the cache
static INLINE void cache_addd(Bit32u val,Bit8u *pos) {
	*(Bit32u*)pos=val;
}
static INLINE void cache_addd(Bit32u val) {
	Bit8u *pos=cache.pos+4;
	cache_addd(val,cache.pos);
	cache.pos=pos;
}

// place a 64bit value into the cache
static INLINE void cache_addq(Bit64u val,Bit8u *pos) {
	*(Bit64u*)pos=val;
}
static INLINE void cache_addq(Bit64u val) {
	Bit8u *pos=cache.pos+8;
	cache_addq(val,cache.pos);
	cache.pos=pos;
>>>>>>> f9eca4a4
}

#if (C_DYNAMIC_X86)
static void gen_return(BlockReturn retcode);
#elif (C_DYNREC)
static void dyn_return(BlockReturn retcode, bool ret_exception);
static void dyn_run_code();
static void cache_block_before_close();
static void cache_block_closing(uint8_t *block_start, Bitu block_size);
#endif

/* Define temporary pagesize so the MPROTECT case and the regular case share as much code as possible */
#if defined(HAVE_MPROTECT)
#define PAGESIZE_TEMP PAGESIZE
#else
#define PAGESIZE_TEMP 4096
#endif

static bool cache_initialized = false;

static void cache_init(bool enable) {
	Bits i;
	if (enable) {
		// see if cache is already initialized
		if (cache_initialized) return;
		cache_initialized = true;
		if (cache_blocks == NULL) {
			// allocate the cache blocks memory
			cache_blocks = (CacheBlock *)malloc(CACHE_BLOCKS * sizeof(CacheBlock));
			if (!cache_blocks)
				E_Exit("Allocating cache_blocks has failed");
			memset(cache_blocks, 0, sizeof(CacheBlock) * CACHE_BLOCKS);
			cache.block.free=&cache_blocks[0];
			// initialize the cache blocks
			for (i=0;i<CACHE_BLOCKS-1;i++) {
				cache_blocks[i].link[0].to = (CacheBlock *)1;
				cache_blocks[i].link[1].to = (CacheBlock *)1;
				cache_blocks[i].cache.next = &cache_blocks[i + 1];
			}
		}
		if (cache_code_start_ptr==NULL) {
			// allocate the code cache memory
#if defined (WIN32)
			cache_code_start_ptr=(Bit8u*)VirtualAlloc(0,CACHE_TOTAL+CACHE_MAXSIZE+PAGESIZE_TEMP-1+PAGESIZE_TEMP,
				MEM_COMMIT,PAGE_EXECUTE_READWRITE);
			if (!cache_code_start_ptr)
				cache_code_start_ptr=(Bit8u*)malloc(CACHE_TOTAL+CACHE_MAXSIZE+PAGESIZE_TEMP-1+PAGESIZE_TEMP);
#else
			cache_code_start_ptr=(Bit8u*)malloc(CACHE_TOTAL+CACHE_MAXSIZE+PAGESIZE_TEMP-1+PAGESIZE_TEMP);
#endif
			if (!cache_code_start_ptr)
				E_Exit("Allocating dynamic core cache memory failed");

			// align the cache at a page boundary
			cache_code = (Bit8u *)(((Bitu)cache_code_start_ptr +
			                        PAGESIZE_TEMP - 1) &
			                       ~(PAGESIZE_TEMP - 1)); // Bitu is
			                                              // same size
			                                              // as a
			                                              // pointer.

			cache_code_link_blocks=cache_code;
			cache_code=cache_code+PAGESIZE_TEMP;

#if defined(HAVE_MPROTECT)
			if(mprotect(cache_code_link_blocks,CACHE_TOTAL+CACHE_MAXSIZE+PAGESIZE_TEMP,PROT_WRITE|PROT_READ|PROT_EXEC))
				LOG_MSG("Setting execute permission on the code cache has failed");
#endif
			CacheBlock *block = cache_getblock();
			cache.block.first=block;
			cache.block.active=block;
			block->cache.start=&cache_code[0];
			block->cache.size=CACHE_TOTAL;
			block->cache.next = 0; // last block in the list
		}
		// setup the default blocks for block linkage returns
		cache.pos=&cache_code_link_blocks[0];
		link_blocks[0].cache.start=cache.pos;
		// link code that returns with a special return code
		dyn_return(BR_Link1,false);
		cache.pos=&cache_code_link_blocks[32];
		link_blocks[1].cache.start=cache.pos;
		// link code that returns with a special return code
		dyn_return(BR_Link2,false);

#if (C_DYNREC)
		cache.pos=&cache_code_link_blocks[64];
		core_dynrec.runcode=(BlockReturn (*)(Bit8u*))cache.pos;
//		link_blocks[1].cache.start=cache.pos;
		dyn_run_code();
#endif

		cache.free_pages=0;
		cache.last_page=0;
		cache.used_pages=0;
		// setup the code pages
		for (i=0;i<CACHE_PAGES;i++) {
			CodePageHandler *newpage = new CodePageHandler();
			newpage->next=cache.free_pages;
			cache.free_pages=newpage;
		}
	}
}

static void cache_close(void) {
/*	for (;;) {
		if (cache.used_pages) {
			CodePageHandler * cpage=cache.used_pages;
			CodePageHandler * npage=cache.used_pages->next;
			cpage->ClearRelease();
			delete cpage;
			cache.used_pages=npage;
		} else break;
	}
	if (cache_blocks != NULL) {
		free(cache_blocks);
		cache_blocks = NULL;
	}
	if (cache_code_start_ptr != NULL) {
		### care: under windows VirtualFree() has to be used if
		###       VirtualAlloc was used for memory allocation
		free(cache_code_start_ptr);
		cache_code_start_ptr = NULL;
	}
	cache_code = NULL;
	cache_code_link_blocks = NULL;
	cache_initialized = false; */
}<|MERGE_RESOLUTION|>--- conflicted
+++ resolved
@@ -624,71 +624,55 @@
 }
 
 // place an 8bit value into the cache
-<<<<<<< HEAD
+
+static INLINE void cache_addb(uint8_t val, uint8_t *pos)
+{
+	*pos = val;
+}
+
 static inline void cache_addb(uint8_t val)
 {
-	*cache.pos = val;
+	cache_addb(val, cache.pos);
 	cache.pos += sizeof(uint8_t);
 }
 
 // place a 16bit value into the cache
+
+static INLINE void cache_addw(uint16_t val, uint8_t *pos)
+{
+	write_unaligned_uint16(pos, val);
+}
+
 static inline void cache_addw(uint16_t val)
 {
-	write_unaligned_uint16(cache.pos, val);
+	cache_addw(val, cache.pos);
 	cache.pos += sizeof(uint16_t);
 }
 
 // place a 32bit value into the cache
+
+static INLINE void cache_addd(uint32_t val, uint8_t *pos)
+{
+	write_unaligned_uint32(pos, val);
+}
+
 static inline void cache_addd(uint32_t val)
 {
-	write_unaligned_uint32(cache.pos, val);
+	cache_addd(val, cache.pos);
 	cache.pos += sizeof(uint32_t);
 }
 
 // place a 64bit value into the cache
+
+static INLINE void cache_addq(uint64_t val, uint8_t *pos)
+{
+	write_unaligned_uint64(pos, val);
+}
+
 static inline void cache_addq(uint64_t val)
 {
-	write_unaligned_uint64(cache.pos, val);
+	cache_addq(val, cache.pos);
 	cache.pos += sizeof(uint64_t);
-=======
-static INLINE void cache_addb(Bit8u val,Bit8u *pos) {
-	*pos=val;
-}
-static INLINE void cache_addb(Bit8u val) {
-	Bit8u *pos=cache.pos+1;
-	cache_addb(val,cache.pos);
-	cache.pos=pos;
-}
-
-// place a 16bit value into the cache
-static INLINE void cache_addw(Bit16u val,Bit8u *pos) {
-	*(Bit16u*)pos=val;
-}
-static INLINE void cache_addw(Bit16u val) {
-	Bit8u *pos=cache.pos+2;
-	cache_addw(val,cache.pos);
-	cache.pos=pos;
-}
-
-// place a 32bit value into the cache
-static INLINE void cache_addd(Bit32u val,Bit8u *pos) {
-	*(Bit32u*)pos=val;
-}
-static INLINE void cache_addd(Bit32u val) {
-	Bit8u *pos=cache.pos+4;
-	cache_addd(val,cache.pos);
-	cache.pos=pos;
-}
-
-// place a 64bit value into the cache
-static INLINE void cache_addq(Bit64u val,Bit8u *pos) {
-	*(Bit64u*)pos=val;
-}
-static INLINE void cache_addq(Bit64u val) {
-	Bit8u *pos=cache.pos+8;
-	cache_addq(val,cache.pos);
-	cache.pos=pos;
->>>>>>> f9eca4a4
 }
 
 #if (C_DYNAMIC_X86)
