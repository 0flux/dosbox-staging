--- conflicted
+++ resolved
@@ -680,13 +680,9 @@
 	mixer.done=0;
 }
 
-<<<<<<< HEAD
 static void SDLCALL MIXER_CallBack(MAYBE_UNUSED void *userdata, Uint8 *stream, int len)
 {
 	memset(stream, 0, len);
-=======
-static void SDLCALL MIXER_CallBack(void * /*userdata*/, Uint8 *stream, int len) {
->>>>>>> a5bd9714
 	Bitu need=(Bitu)len/MIXER_SSIZE;
 	Bit16s * output=(Bit16s *)stream;
 	Bitu reduce;
@@ -793,13 +789,8 @@
 	}
 }
 
-<<<<<<< HEAD
 static void MIXER_Stop(MAYBE_UNUSED Section *sec)
 {}
-=======
-static void MIXER_Stop(Section* /*sec*/) {
-}
->>>>>>> a5bd9714
 
 class MIXER : public Program {
 public:
@@ -930,7 +921,6 @@
 		mixer.tick_add=calc_tickadd(mixer.freq);
 		TIMER_AddTickHandler(MIXER_Mix_NoSound);
 	} else {
-<<<<<<< HEAD
 		// Does SDL want something other than stereo output?
 		if (obtained.channels != spec.channels)
 			E_Exit("SDL gave us %u-channel output but we require %u channels",
@@ -954,35 +944,19 @@
 			mixer.blocksize = obtained_blocksize;
 		}
 		mixer.tick_add = calc_tickadd(mixer.freq);
-=======
-		if ((mixer.freq != static_cast<Bit32u>(obtained.freq)) || (mixer.blocksize != obtained.samples))
-			LOG_MSG("MIXER: Got different values from SDL: freq %d, blocksize %d",obtained.freq,obtained.samples);
-		mixer.freq=obtained.freq;
-		mixer.blocksize=obtained.samples;
-		mixer.tick_add=calc_tickadd(mixer.freq);
->>>>>>> a5bd9714
 		TIMER_AddTickHandler(MIXER_Mix);
 		SDL_PauseAudioDevice(mixer.sdldevice, 0);
 
 		LOG_MSG("MIXER: Negotiated %u-channel %u-Hz audio in %u-frame blocks",
 		        obtained.channels, mixer.freq, mixer.blocksize);
 	}
-<<<<<<< HEAD
+	//1000 = 8 *125
+	mixer.tick_counter = (mixer.freq%125)?TICK_NEXT:0;
 	const auto requested_prebuffer = section->Get_int("prebuffer");
 	mixer.min_needed = static_cast<uint16_t>(clamp(requested_prebuffer, 0, 100));
 	mixer.min_needed = (mixer.freq * mixer.min_needed) / 1000;
 	mixer.max_needed = mixer.blocksize * 2 + 2 * mixer.min_needed;
 	mixer.needed = mixer.min_needed + 1;
-=======
-	//1000 = 8 *125
-	mixer.tick_counter = (mixer.freq%125)?TICK_NEXT:0;
-
-	mixer.min_needed = section->Get_int("prebuffer");
-	if (mixer.min_needed > 100) mixer.min_needed = 100;
-	mixer.min_needed = (mixer.freq*mixer.min_needed)/1000;
-	mixer.max_needed = mixer.blocksize * 2 + 2*mixer.min_needed;
-	mixer.needed = mixer.min_needed+1;
->>>>>>> a5bd9714
 	PROGRAMS_MakeFile("MIXER.COM",MIXER_ProgramStart);
 }
 
