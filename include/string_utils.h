--- conflicted
+++ resolved
@@ -28,9 +28,6 @@
 #include <cstring>
 #include <string>
 
-<<<<<<< HEAD
-#include "compiler.h"
-=======
 /* Copy a string into C array
  *
  * This function copies string pointed by src to a fixed-size buffer dst.
@@ -62,7 +59,6 @@
 	snprintf(dst, N, "%s", src);
 	return &dst[0];
 }
->>>>>>> 082393e0
 
 template <size_t N>
 char *safe_strcat(char (&dst)[N], const char *src) noexcept
